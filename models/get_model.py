--- conflicted
+++ resolved
@@ -227,8 +227,10 @@
                                      directed_sampling=args.sample_configs.directed,
                                      dropout=args.imle_configs.dropout,
                                      ensemble=args.sample_configs.ensemble * (args.num_convlayers if args.sample_configs.per_layer else 1),
-<<<<<<< HEAD
-                                     use_bn=args.imle_configs.batchnorm)
+                                     use_bn=args.imle_configs.batchnorm,
+                                     deg_hist=args.ds_deg if hasattr(args, 'ds_deg') else None,
+                                     upstream_model=args.imle_configs.upstream_model if hasattr(
+                                         args.imle_configs, 'upstream_model') else None, )
         elif args.imle_configs.model == '2wl_edge_selector':
             emb_model = EdgeSelector2WL(DATASET_FEATURE_STAT_DICT[args.dataset.lower()]['node'] ** 2 +
                                         DATASET_FEATURE_STAT_DICT[args.dataset.lower()]['edge'],
@@ -237,11 +239,6 @@
                                         args.imle_configs.gnn_layer,
                                         args.imle_configs.mlp_layer,
                                         args.sample_configs.directed)
-=======
-                                     use_bn=args.imle_configs.batchnorm,
-                                     deg_hist=args.ds_deg if hasattr(args, 'ds_deg') else None,
-                                     upstream_model=args.imle_configs.upstream_model if hasattr(args.imle_configs, 'upstream_model') else None,)
->>>>>>> a7367f70
         else:
             raise NotImplementedError
     else:
